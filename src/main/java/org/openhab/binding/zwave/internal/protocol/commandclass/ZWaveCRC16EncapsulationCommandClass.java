/**
 * Copyright (c) 2010-2018 by the respective copyright holders.
 * All rights reserved. This program and the accompanying materials
 * are made available under the terms of the Eclipse Public License v1.0
 * which accompanies this distribution, and is available at
 * http://www.eclipse.org/legal/epl-v10.html
 */
package org.openhab.binding.zwave.internal.protocol.commandclass;

import java.nio.ByteBuffer;
import java.util.Arrays;

import org.openhab.binding.zwave.internal.protocol.SerialMessage;
<<<<<<< HEAD
=======
import org.openhab.binding.zwave.internal.protocol.ZWaveCommandClassPayload;
>>>>>>> 9171aae1
import org.openhab.binding.zwave.internal.protocol.ZWaveController;
import org.openhab.binding.zwave.internal.protocol.ZWaveEndpoint;
import org.openhab.binding.zwave.internal.protocol.ZWaveNode;
import org.openhab.binding.zwave.internal.protocol.ZWaveSerialMessageException;
import org.slf4j.Logger;
import org.slf4j.LoggerFactory;

import com.thoughtworks.xstream.annotations.XStreamAlias;
import com.thoughtworks.xstream.annotations.XStreamOmitField;

/**
 * Handles the CRC 16 Encapsulation Command command class.
 *
 * @author Chris Jackson
 * @author Hans Vanbellingen
 */
@XStreamAlias("COMMAND_CLASS_CRC_16_ENCAP")
public class ZWaveCRC16EncapsulationCommandClass extends ZWaveCommandClass {

    @XStreamOmitField
    private final static Logger logger = LoggerFactory.getLogger(ZWaveCRC16EncapsulationCommandClass.class);

    // private static final byte CRC_ENCAPSULATION_ENCAP = 1;

    /**
     * Creates a new instance of the ZWaveMultiCommandCommandClass class.
     *
     * @param node
     *            the node this command class belongs to
     * @param controller
     *            the controller to use
     * @param endpoint
     *            the endpoint this Command class belongs to
     */
    public ZWaveCRC16EncapsulationCommandClass(ZWaveNode node, ZWaveController controller, ZWaveEndpoint endpoint) {
        super(node, controller, endpoint);
    }

    @Override
    public CommandClass getCommandClass() {
<<<<<<< HEAD
        return CommandClass.CRC_16_ENCAP;
    }

    /**
     * {@inheritDoc}
     *
     * @throws ZWaveSerialMessageException
     */
    @Override
    public void handleApplicationCommandRequest(SerialMessage serialMessage, int offset, int endpointId)
            throws ZWaveSerialMessageException {
        logger.debug("NODE {}: Received CRC 16 Encapsulation Request", this.getNode().getNodeId());
        int command = serialMessage.getMessagePayloadByte(offset);
        switch (command) {
            case CRC_ENCAPSULATION_ENCAP: // crc 16 Encapsulation
                handleCRC16EncapResponse(serialMessage, offset + 1);
                break;
        }
=======
        return CommandClass.COMMAND_CLASS_CRC_16_ENCAP;
>>>>>>> 9171aae1
    }

    /**
     * Handle the crc16 encapsulated message. This processes the received frame, checks the crc and forwards to the real
     * command class.
     *
     * @param serialMessage
     *            The received message
     * @param offset
     *            The starting offset into the payload
     * @return
     * @throws ZWaveSerialMessageException
     */
    // @ZWaveResponseHandler(id = CRC_ENCAPSULATION_ENCAP, name = "CRC_ENCAPSULATION_ENCAP")
    public ZWaveCommandClassPayload handleCrcEncap(ZWaveCommandClassPayload payload) {
        // calculate CRC
<<<<<<< HEAD
        byte[] payload = serialMessage.getMessagePayload();
        int length = payload[2];
        byte[] messageCrc = Arrays.copyOfRange(payload, length + 1, length + 3);
        byte[] tocheck = Arrays.copyOfRange(payload, offset - 2, offset + length - 4);
=======
        byte[] messageCrc = payload.getPayloadBuffer(payload.getPayloadLength() - 2, payload.getPayloadLength());
        byte[] tocheck = payload.getPayloadBuffer(0, payload.getPayloadLength() - 2);

>>>>>>> 9171aae1
        short calculatedCrc = crc_ccit(tocheck);
        // check if messageCrc = calculatedCrc
        ByteBuffer byteBuffer = ByteBuffer.allocate(2);
        byteBuffer.putShort(calculatedCrc);
        if (!Arrays.equals(messageCrc, byteBuffer.array())) {
<<<<<<< HEAD
            logger.debug("NODE {}: CRC check failed message contains {} but should be {}", this.getNode().getNodeId(),
=======
            logger.info("NODE {}: CRC check failed message contains {} but should be {}", getNode().getNodeId(),
>>>>>>> 9171aae1
                    SerialMessage.bb2hex(messageCrc), SerialMessage.bb2hex(byteBuffer.array()));
            return null;
        }

<<<<<<< HEAD
        // Execute underlying command
        CommandClass commandClass;
        ZWaveCommandClass zwaveCommandClass;
        int commandClassCode = serialMessage.getMessagePayloadByte(offset);
        commandClass = CommandClass.getCommandClass(commandClassCode);
        if (commandClass == null) {
            logger.debug(String.format("NODE %d: Unsupported command class 0x%02x", this.getNode().getNodeId(),
                    commandClassCode));
        } else {
            zwaveCommandClass = this.getNode().getCommandClass(commandClass);

            // Apparently, this node supports a command class that we did not
            // get (yet) during initialization.
            // Let's add it now then to support handling this message.
            if (zwaveCommandClass == null) {
                logger.debug(String.format("NODE %d: Command class %s (0x%02x) not found, trying to add it.",
                        getNode().getNodeId(), commandClass.getLabel(), commandClass.getKey()));

                zwaveCommandClass = ZWaveCommandClass.getInstance(commandClass.getKey(), getNode(), getController());

                if (zwaveCommandClass != null) {
                    logger.debug(String.format("NODE %d: Adding command class %s (0x%02x)", getNode().getNodeId(),
                            commandClass.getLabel(), commandClass.getKey()));
                    getNode().addCommandClass(zwaveCommandClass);
                }
            }

            if (zwaveCommandClass == null) {
                logger.debug(String.format("NODE %d: CommandClass %s (0x%02x) not implemented.",
                        this.getNode().getNodeId(), commandClass.getLabel(), commandClassCode));
            } else {
                logger.debug("NODE {}: Calling handleApplicationCommandRequest.", this.getNode().getNodeId());
                zwaveCommandClass.handleApplicationCommandRequest(serialMessage, offset + 1, 0);
            }
        }
=======
        return new ZWaveCommandClassPayload(payload, 2, payload.getPayloadLength() - 2);

        /**
         * // Execute underlying command
         * ZWaveCommandClassPayload encapPayload = new ZWaveCommandClassPayload(payload, 2,
         * payload.getPayloadLength() - 2);
         * CommandClass commandClass;
         * ZWaveCommandClass zwaveCommandClass;
         * int commandClassCode = encapPayload.getCommandClassId();
         * commandClass = CommandClass.getCommandClass(commandClassCode);
         * if (commandClass == null) {
         * logger.error(String.format("NODE %d: Unsupported command class 0x%02x", getNode().getNodeId(),
         * commandClassCode));
         * } else {
         * zwaveCommandClass = getNode().getCommandClass(commandClass);
         *
         * // Apparently, this node supports a command class that we did not
         * // get (yet) during initialization.
         * // Let's add it now then to support handling this message.
         * if (zwaveCommandClass == null) {
         * logger.debug(String.format("NODE %d: Command class %s (0x%02x) not found, trying to add it.",
         * getNode().getNodeId(), commandClass, commandClass.getKey()));
         *
         * zwaveCommandClass = ZWaveCommandClass.getInstance(commandClass.getKey(), getNode(), getController());
         *
         * if (zwaveCommandClass != null) {
         * logger.debug(String.format("NODE %d: Adding command class %s (0x%02x)", getNode().getNodeId(),
         * commandClass, commandClass.getKey()));
         * getNode().addCommandClass(zwaveCommandClass);
         * }
         * }
         *
         * if (zwaveCommandClass == null) {
         * logger.error(String.format("NODE %d: CommandClass %s (0x%02x) not implemented.", getNode().getNodeId(),
         * commandClass, commandClassCode));
         * } else {
         * logger.debug("NODE {}: Calling handleApplicationCommandRequest.", getNode().getNodeId());
         * zwaveCommandClass.handleApplicationCommandRequest(encapPayload, endpoint);
         * }
         * }
         */
>>>>>>> 9171aae1
    }

    private short crc_ccit(final byte[] args) {
        int crc = 0x1D0F;
        int polynomial = 0x1021;
        for (byte b : args) {
            for (int i = 0; i < 8; i++) {
                boolean bit = ((b >> (7 - i) & 1) == 1);
                boolean c15 = ((crc >> 15 & 1) == 1);
                crc <<= 1;
                // If coefficient of bit and remainder polynomial = 1 xor crc with polynomial
                if (c15 ^ bit) {
                    crc ^= polynomial;
                }
            }
        }

        crc &= 0xffff;
        return (short) crc;
    }
}<|MERGE_RESOLUTION|>--- conflicted
+++ resolved
@@ -11,10 +11,7 @@
 import java.util.Arrays;
 
 import org.openhab.binding.zwave.internal.protocol.SerialMessage;
-<<<<<<< HEAD
-=======
 import org.openhab.binding.zwave.internal.protocol.ZWaveCommandClassPayload;
->>>>>>> 9171aae1
 import org.openhab.binding.zwave.internal.protocol.ZWaveController;
 import org.openhab.binding.zwave.internal.protocol.ZWaveEndpoint;
 import org.openhab.binding.zwave.internal.protocol.ZWaveNode;
@@ -35,7 +32,7 @@
 public class ZWaveCRC16EncapsulationCommandClass extends ZWaveCommandClass {
 
     @XStreamOmitField
-    private final static Logger logger = LoggerFactory.getLogger(ZWaveCRC16EncapsulationCommandClass.class);
+    private static final Logger logger = LoggerFactory.getLogger(ZWaveCRC16EncapsulationCommandClass.class);
 
     // private static final byte CRC_ENCAPSULATION_ENCAP = 1;
 
@@ -55,28 +52,7 @@
 
     @Override
     public CommandClass getCommandClass() {
-<<<<<<< HEAD
-        return CommandClass.CRC_16_ENCAP;
-    }
-
-    /**
-     * {@inheritDoc}
-     *
-     * @throws ZWaveSerialMessageException
-     */
-    @Override
-    public void handleApplicationCommandRequest(SerialMessage serialMessage, int offset, int endpointId)
-            throws ZWaveSerialMessageException {
-        logger.debug("NODE {}: Received CRC 16 Encapsulation Request", this.getNode().getNodeId());
-        int command = serialMessage.getMessagePayloadByte(offset);
-        switch (command) {
-            case CRC_ENCAPSULATION_ENCAP: // crc 16 Encapsulation
-                handleCRC16EncapResponse(serialMessage, offset + 1);
-                break;
-        }
-=======
         return CommandClass.COMMAND_CLASS_CRC_16_ENCAP;
->>>>>>> 9171aae1
     }
 
     /**
@@ -93,67 +69,19 @@
     // @ZWaveResponseHandler(id = CRC_ENCAPSULATION_ENCAP, name = "CRC_ENCAPSULATION_ENCAP")
     public ZWaveCommandClassPayload handleCrcEncap(ZWaveCommandClassPayload payload) {
         // calculate CRC
-<<<<<<< HEAD
-        byte[] payload = serialMessage.getMessagePayload();
-        int length = payload[2];
-        byte[] messageCrc = Arrays.copyOfRange(payload, length + 1, length + 3);
-        byte[] tocheck = Arrays.copyOfRange(payload, offset - 2, offset + length - 4);
-=======
         byte[] messageCrc = payload.getPayloadBuffer(payload.getPayloadLength() - 2, payload.getPayloadLength());
         byte[] tocheck = payload.getPayloadBuffer(0, payload.getPayloadLength() - 2);
 
->>>>>>> 9171aae1
         short calculatedCrc = crc_ccit(tocheck);
         // check if messageCrc = calculatedCrc
         ByteBuffer byteBuffer = ByteBuffer.allocate(2);
         byteBuffer.putShort(calculatedCrc);
         if (!Arrays.equals(messageCrc, byteBuffer.array())) {
-<<<<<<< HEAD
-            logger.debug("NODE {}: CRC check failed message contains {} but should be {}", this.getNode().getNodeId(),
-=======
             logger.info("NODE {}: CRC check failed message contains {} but should be {}", getNode().getNodeId(),
->>>>>>> 9171aae1
                     SerialMessage.bb2hex(messageCrc), SerialMessage.bb2hex(byteBuffer.array()));
             return null;
         }
 
-<<<<<<< HEAD
-        // Execute underlying command
-        CommandClass commandClass;
-        ZWaveCommandClass zwaveCommandClass;
-        int commandClassCode = serialMessage.getMessagePayloadByte(offset);
-        commandClass = CommandClass.getCommandClass(commandClassCode);
-        if (commandClass == null) {
-            logger.debug(String.format("NODE %d: Unsupported command class 0x%02x", this.getNode().getNodeId(),
-                    commandClassCode));
-        } else {
-            zwaveCommandClass = this.getNode().getCommandClass(commandClass);
-
-            // Apparently, this node supports a command class that we did not
-            // get (yet) during initialization.
-            // Let's add it now then to support handling this message.
-            if (zwaveCommandClass == null) {
-                logger.debug(String.format("NODE %d: Command class %s (0x%02x) not found, trying to add it.",
-                        getNode().getNodeId(), commandClass.getLabel(), commandClass.getKey()));
-
-                zwaveCommandClass = ZWaveCommandClass.getInstance(commandClass.getKey(), getNode(), getController());
-
-                if (zwaveCommandClass != null) {
-                    logger.debug(String.format("NODE %d: Adding command class %s (0x%02x)", getNode().getNodeId(),
-                            commandClass.getLabel(), commandClass.getKey()));
-                    getNode().addCommandClass(zwaveCommandClass);
-                }
-            }
-
-            if (zwaveCommandClass == null) {
-                logger.debug(String.format("NODE %d: CommandClass %s (0x%02x) not implemented.",
-                        this.getNode().getNodeId(), commandClass.getLabel(), commandClassCode));
-            } else {
-                logger.debug("NODE {}: Calling handleApplicationCommandRequest.", this.getNode().getNodeId());
-                zwaveCommandClass.handleApplicationCommandRequest(serialMessage, offset + 1, 0);
-            }
-        }
-=======
         return new ZWaveCommandClassPayload(payload, 2, payload.getPayloadLength() - 2);
 
         /**
@@ -195,7 +123,6 @@
          * }
          * }
          */
->>>>>>> 9171aae1
     }
 
     private short crc_ccit(final byte[] args) {
