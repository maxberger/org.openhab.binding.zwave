--- conflicted
+++ resolved
@@ -9,17 +9,10 @@
 
 import org.openhab.binding.zwave.internal.protocol.SerialMessage;
 import org.openhab.binding.zwave.internal.protocol.SerialMessage.SerialMessageClass;
-<<<<<<< HEAD
-import org.openhab.binding.zwave.internal.protocol.SerialMessage.SerialMessagePriority;
-import org.openhab.binding.zwave.internal.protocol.SerialMessage.SerialMessageType;
-import org.openhab.binding.zwave.internal.protocol.ZWaveController;
-import org.openhab.binding.zwave.internal.protocol.ZWaveSerialMessageException;
-=======
 import org.openhab.binding.zwave.internal.protocol.ZWaveController;
 import org.openhab.binding.zwave.internal.protocol.ZWaveSerialMessageException;
 import org.openhab.binding.zwave.internal.protocol.ZWaveSerialPayload;
 import org.openhab.binding.zwave.internal.protocol.ZWaveTransaction;
->>>>>>> 9171aae1
 import org.openhab.binding.zwave.internal.protocol.event.ZWaveNetworkEvent;
 import org.openhab.binding.zwave.internal.protocol.transaction.ZWaveTransactionMessageBuilder;
 import org.slf4j.Logger;
@@ -31,11 +24,7 @@
  * @author Chris Jackson
  */
 public class AssignSucReturnRouteMessageClass extends ZWaveCommandProcessor {
-<<<<<<< HEAD
-    private final static Logger logger = LoggerFactory.getLogger(AssignSucReturnRouteMessageClass.class);
-=======
     private final Logger logger = LoggerFactory.getLogger(AssignSucReturnRouteMessageClass.class);
->>>>>>> 9171aae1
 
     public ZWaveSerialPayload doRequest(int nodeId) {
         logger.debug("NODE {}: Assigning SUC return route", nodeId);
@@ -59,7 +48,7 @@
         if (incomingMessage.getMessagePayloadByte(0) != 0x00) {
             logger.debug("NODE {}: AssignSucReturnRoute operation started.", nodeId);
         } else {
-            logger.debug("NODE {}: AssignSucReturnRoute command failed.", nodeId);
+            logger.error("NODE {}: AssignSucReturnRoute command failed.", nodeId);
             zController.notifyEventListeners(new ZWaveNetworkEvent(ZWaveNetworkEvent.Type.AssignSucReturnRoute, nodeId,
                     ZWaveNetworkEvent.State.Failure));
             transaction.setTransactionCanceled();
@@ -82,12 +71,7 @@
         transaction.setTransactionComplete();
 
         if (incomingMessage.getMessagePayloadByte(1) != 0x00) {
-<<<<<<< HEAD
-            logger.debug("NODE {}: Assign SUC return routes failed with error 0x{}.", nodeId,
-                    Integer.toHexString(incomingMessage.getMessagePayloadByte(1)));
-=======
             logger.error("NODE {}: Assign SUC return routes failed.", nodeId);
->>>>>>> 9171aae1
             zController.notifyEventListeners(new ZWaveNetworkEvent(ZWaveNetworkEvent.Type.AssignSucReturnRoute, nodeId,
                     ZWaveNetworkEvent.State.Failure));
 
