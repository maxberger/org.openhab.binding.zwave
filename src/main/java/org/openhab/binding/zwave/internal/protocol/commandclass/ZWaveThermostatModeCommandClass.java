/**
 * Copyright (c) 2010-2018 by the respective copyright holders.
 * All rights reserved. This program and the accompanying materials
 * are made available under the terms of the Eclipse Public License v1.0
 * which accompanies this distribution, and is available at
 * http://www.eclipse.org/legal/epl-v10.html
 */
package org.openhab.binding.zwave.internal.protocol.commandclass;

import java.util.ArrayList;
import java.util.Collection;
import java.util.HashMap;
import java.util.HashSet;
import java.util.Map;
import java.util.Set;

<<<<<<< HEAD
import org.openhab.binding.zwave.internal.protocol.SerialMessage;
import org.openhab.binding.zwave.internal.protocol.SerialMessage.SerialMessageClass;
import org.openhab.binding.zwave.internal.protocol.SerialMessage.SerialMessagePriority;
import org.openhab.binding.zwave.internal.protocol.SerialMessage.SerialMessageType;
=======
import org.openhab.binding.zwave.internal.protocol.ZWaveCommandClassPayload;
>>>>>>> 9171aae1
import org.openhab.binding.zwave.internal.protocol.ZWaveController;
import org.openhab.binding.zwave.internal.protocol.ZWaveEndpoint;
import org.openhab.binding.zwave.internal.protocol.ZWaveNode;
import org.openhab.binding.zwave.internal.protocol.ZWaveSerialMessageException;
<<<<<<< HEAD
=======
import org.openhab.binding.zwave.internal.protocol.ZWaveTransaction.TransactionPriority;
>>>>>>> 9171aae1
import org.openhab.binding.zwave.internal.protocol.event.ZWaveCommandClassValueEvent;
import org.openhab.binding.zwave.internal.protocol.transaction.ZWaveCommandClassTransactionPayload;
import org.openhab.binding.zwave.internal.protocol.transaction.ZWaveCommandClassTransactionPayloadBuilder;
import org.slf4j.Logger;
import org.slf4j.LoggerFactory;

import com.thoughtworks.xstream.annotations.XStreamAlias;
import com.thoughtworks.xstream.annotations.XStreamOmitField;

/**
 * Handles the Thermostat Mode command class.
 *
 * @author Chris Jackson
 * @author Dan Cunningham
 */
@XStreamAlias("COMMAND_CLASS_THERMOSTAT_MODE")
public class ZWaveThermostatModeCommandClass extends ZWaveCommandClass
        implements ZWaveCommandClassInitialization, ZWaveCommandClassDynamicState {

    @XStreamOmitField
    private final static Logger logger = LoggerFactory.getLogger(ZWaveThermostatModeCommandClass.class);

    private static final byte THERMOSTAT_MODE_SET = 0x1;
    private static final byte THERMOSTAT_MODE_GET = 0x2;
    private static final byte THERMOSTAT_MODE_REPORT = 0x3;
    private static final byte THERMOSTAT_MODE_SUPPORTED_GET = 0x4;
    private static final byte THERMOSTAT_MODE_SUPPORTED_REPORT = 0x5;

    private final Set<ModeType> modeTypes = new HashSet<ModeType>();

    @XStreamOmitField
    private boolean initialiseDone = false;
    @XStreamOmitField
    private boolean dynamicDone = false;

    private boolean isGetSupported = true;

    /**
     * Creates a new instance of the ZWaveThermostatModeCommandClass class.
     *
     * @param node the node this command class belongs to
     * @param controller the controller to use
     * @param endpoint the endpoint this Command class belongs to
     */
    public ZWaveThermostatModeCommandClass(ZWaveNode node, ZWaveController controller, ZWaveEndpoint endpoint) {
        super(node, controller, endpoint);
    }

    @Override
    public CommandClass getCommandClass() {
        return CommandClass.COMMAND_CLASS_THERMOSTAT_MODE;
    }

    @Override
    public int getMaxVersion() {
        return 2;
    }

<<<<<<< HEAD
    /**
     * {@inheritDoc}
     *
     * @throws ZWaveSerialMessageException
     */
    @Override
    public void handleApplicationCommandRequest(SerialMessage serialMessage, int offset, int endpoint)
            throws ZWaveSerialMessageException {
        logger.debug("NODE {}: Received Thermostat Mode Request", this.getNode().getNodeId());
        int command = serialMessage.getMessagePayloadByte(offset);
        switch (command) {
            case THERMOSTAT_MODE_SET:
                processThermostatModeReport(serialMessage, offset, endpoint);
                break;
            case THERMOSTAT_MODE_SUPPORTED_REPORT:
                logger.debug("NODE {}: Process Thermostat Supported Mode Report", this.getNode().getNodeId());

                int payloadLength = serialMessage.getMessagePayload().length;

                for (int i = offset + 1; i < payloadLength; ++i) {
                    int bitMask = serialMessage.getMessagePayloadByte(i);
                    for (int bit = 0; bit < 8; ++bit) {
                        if ((bitMask & (1 << bit)) == 0) {
                            continue;
                        }

                        int index = ((i - (offset + 1)) * 8) + bit;

                        // (n)th bit is set. n is the index for the mode type enumeration.
                        ModeType modeTypeToAdd = ModeType.getModeType(index);
                        if (modeTypeToAdd != null) {
                            this.modeTypes.add(modeTypeToAdd);
                            logger.debug("NODE {}: Added mode type {} ({})", this.getNode().getNodeId(),
                                    modeTypeToAdd.getLabel(), index);
                        } else {
                            logger.warn("NODE {}: Unknown mode type {}", this.getNode().getNodeId(), index);
                        }
                    }
=======
    @ZWaveResponseHandler(id = THERMOSTAT_MODE_SUPPORTED_REPORT, name = "THERMOSTAT_MODE_SUPPORTED_REPORT")
    public void handleThermostatFanStateReport(ZWaveCommandClassPayload payload, int endpoint) {
        int payloadLength = payload.getPayloadLength();

        for (int i = 2; i < payloadLength; ++i) {
            int bitMask = payload.getPayloadByte(i);
            for (int bit = 0; bit < 8; ++bit) {
                if ((bitMask & (1 << bit)) == 0) {
                    continue;
>>>>>>> 9171aae1
                }

                int index = ((i - 2) * 8) + bit;

                // (n)th bit is set. n is the index for the mode type enumeration.
                ModeType modeTypeToAdd = ModeType.getModeType(index);
                if (modeTypeToAdd != null) {
                    this.modeTypes.add(modeTypeToAdd);
                    logger.debug("NODE {}: Added mode type {} ({})", this.getNode().getNodeId(),
                            modeTypeToAdd.getLabel(), index);
                } else {
                    logger.warn("NODE {}: Unknown mode type {}", this.getNode().getNodeId(), index);
                }
            }
        }

        initialiseDone = true;
    }

    /**
     * Processes a THERMOSTAT_MODE_REPORT message.
     *
     * @param serialMessage the incoming message to process.
     * @param offset the offset position from which to start message processing.
     * @param endpoint the endpoint or instance number this message is meant for.
     * @throws ZWaveSerialMessageException
     */
    @ZWaveResponseHandler(id = THERMOSTAT_MODE_REPORT, name = "THERMOSTAT_MODE_REPORT")
    public void handleThermostatModeReport(ZWaveCommandClassPayload payload, int endpoint) {
        int value = payload.getPayloadByte(2);

        logger.debug("NODE {}: Thermostat Mode report, value = {}", this.getNode().getNodeId(), value);

        ModeType modeType = ModeType.getModeType(value);

        if (modeType == null) {
            logger.debug("NODE {}: Unknown Mode Type = {}, ignoring report.", this.getNode().getNodeId(), value);
            return;
        }

        // mode type seems to be supported, add it to the list.
        if (!modeTypes.contains(modeType)) {
            modeTypes.add(modeType);
        }

        dynamicDone = true;

        logger.debug("NODE {}: Thermostat Mode Report, value = {}", this.getNode().getNodeId(), modeType.getLabel());
        ZWaveCommandClassValueEvent zEvent = new ZWaveCommandClassValueEvent(this.getNode().getNodeId(), endpoint,
                this.getCommandClass(), value);
        this.getController().notifyEventListeners(zEvent);
    }

    @Override
    public Collection<ZWaveCommandClassTransactionPayload> initialize(boolean refresh) {
        ArrayList<ZWaveCommandClassTransactionPayload> result = new ArrayList<ZWaveCommandClassTransactionPayload>();
        if (refresh == true || initialiseDone == false) {
            result.add(this.getSupportedMessage());
        }
        return result;
    }

    @Override
    public Collection<ZWaveCommandClassTransactionPayload> getDynamicValues(boolean refresh) {
        ArrayList<ZWaveCommandClassTransactionPayload> result = new ArrayList<ZWaveCommandClassTransactionPayload>();
        if (refresh == true || dynamicDone == false) {
            result.add(getValueMessage());
        }
        return result;
    }

    public ZWaveCommandClassTransactionPayload getValueMessage() {
        if (isGetSupported == false) {
            logger.debug("NODE {}: Node doesn't support get requests", this.getNode().getNodeId());
            return null;
        }

        logger.debug("NODE {}: Creating new message for application command THERMOSTAT_MODE_GET",
                this.getNode().getNodeId());

        return new ZWaveCommandClassTransactionPayloadBuilder(getNode().getNodeId(), getCommandClass(),
                THERMOSTAT_MODE_GET).withPriority(TransactionPriority.Get)
                        .withExpectedResponseCommand(THERMOSTAT_MODE_REPORT).build();
    }

    @Override
    public boolean setOptions(Map<String, String> options) {
        if ("false".equals(options.get("getSupported"))) {
            isGetSupported = false;
        }

        return true;
    }

    /**
     * Gets a SerialMessage with the THERMOSTAT_MODE_SUPPORTED_GET command
     *
     * @return the serial message, or null if the supported command is not supported.
     */
    public ZWaveCommandClassTransactionPayload getSupportedMessage() {
        logger.debug("NODE {}: Creating new message for application command THERMOSTAT_MODE_SUPPORTED_GET",
                this.getNode().getNodeId());

        return new ZWaveCommandClassTransactionPayloadBuilder(getNode().getNodeId(), getCommandClass(),
                THERMOSTAT_MODE_SUPPORTED_GET).withPriority(TransactionPriority.Config)
                        .withExpectedResponseCommand(THERMOSTAT_MODE_SUPPORTED_REPORT).build();
    }

    public ZWaveCommandClassTransactionPayload setValueMessage(int value) {
        logger.debug("NODE {}: setValueMessage {}, modeType empty {}", getNode().getNodeId(), value,
                modeTypes.isEmpty());

        // if we do not have any mode types yet, get them
        if (modeTypes.isEmpty()) {
            logger.warn("NODE {}: requesting mode types, set request ignored (try again later)", getNode().getNodeId());
            return getSupportedMessage();
        }

        if (!modeTypes.contains(ModeType.getModeType(value))) {
<<<<<<< HEAD
            logger.debug("NODE {}: Unsupported mode type {}", this.getNode().getNodeId(), value);
=======
            logger.error("NODE {}: Unsupported mode type {}", getNode().getNodeId(), value);
>>>>>>> 9171aae1
            return null;
        }

        logger.debug("NODE {}: Creating new message for application command THERMOSTAT_MODE_SET",
                getNode().getNodeId());

        return new ZWaveCommandClassTransactionPayloadBuilder(getNode().getNodeId(), getCommandClass(),
                THERMOSTAT_MODE_SET).withPayload(value).withPriority(TransactionPriority.Set).build();
    }

    /**
     * Z-Wave ModeType enumeration. The mode type indicates the type of mode that is reported.
     *
     * @author Dan Cunningham
     */
    @XStreamAlias("modeType")
    public enum ModeType {

        OFF(0, "Off"),
        HEAT(1, "Heat"),
        COOL(2, "Cool"),
        AUTO(3, "Auto"),
        AUX_HEAT(4, "Aux Heat"),
        RESUME(5, "Resume"),
        FAN_ONLY(6, "Fan Only"),
        FURNANCE(7, "Furnace"),
        DRY_AIR(8, "Dry Air"),
        MOIST_AIR(9, "Moist Air"),
        AUTO_CHANGEOVER(10, "Auto Changeover"),
        HEAT_ECON(11, "Heat Econ"),
        COOL_ECON(12, "Cool Econ"),
        AWAY(13, "Away"),
<<<<<<< HEAD
        FULL_POWER(15, "Full power"),
=======
        FULL_POWER(15, "Full Power"),
>>>>>>> 9171aae1
        MANUAL(31, "Manual");

        /**
         * A mapping between the integer code and its corresponding mode type to facilitate lookup by code.
         */
        private static Map<Integer, ModeType> codeToModeTypeMapping;

        private int key;
        private String label;

        private ModeType(int key, String label) {
            this.key = key;
            this.label = label;
        }

        private static void initMapping() {
            codeToModeTypeMapping = new HashMap<Integer, ModeType>();
            for (ModeType s : values()) {
                codeToModeTypeMapping.put(s.key, s);
            }
        }

        /**
         * Lookup function based on the mode type code.
         * Returns null if the code does not exist.
         *
         * @param i the code to lookup
         * @return enumeration value of the mode type.
         */
        public static ModeType getModeType(int i) {
            if (codeToModeTypeMapping == null) {
                initMapping();
            }
            return codeToModeTypeMapping.get(i);
        }

        /**
         * @return the key
         */
        public int getKey() {
            return key;
        }

        /**
         * @return the label
         */
        public String getLabel() {
            return label;
        }
    }
}<|MERGE_RESOLUTION|>--- conflicted
+++ resolved
@@ -14,22 +14,12 @@
 import java.util.Map;
 import java.util.Set;
 
-<<<<<<< HEAD
-import org.openhab.binding.zwave.internal.protocol.SerialMessage;
-import org.openhab.binding.zwave.internal.protocol.SerialMessage.SerialMessageClass;
-import org.openhab.binding.zwave.internal.protocol.SerialMessage.SerialMessagePriority;
-import org.openhab.binding.zwave.internal.protocol.SerialMessage.SerialMessageType;
-=======
 import org.openhab.binding.zwave.internal.protocol.ZWaveCommandClassPayload;
->>>>>>> 9171aae1
 import org.openhab.binding.zwave.internal.protocol.ZWaveController;
 import org.openhab.binding.zwave.internal.protocol.ZWaveEndpoint;
 import org.openhab.binding.zwave.internal.protocol.ZWaveNode;
 import org.openhab.binding.zwave.internal.protocol.ZWaveSerialMessageException;
-<<<<<<< HEAD
-=======
 import org.openhab.binding.zwave.internal.protocol.ZWaveTransaction.TransactionPriority;
->>>>>>> 9171aae1
 import org.openhab.binding.zwave.internal.protocol.event.ZWaveCommandClassValueEvent;
 import org.openhab.binding.zwave.internal.protocol.transaction.ZWaveCommandClassTransactionPayload;
 import org.openhab.binding.zwave.internal.protocol.transaction.ZWaveCommandClassTransactionPayloadBuilder;
@@ -50,7 +40,7 @@
         implements ZWaveCommandClassInitialization, ZWaveCommandClassDynamicState {
 
     @XStreamOmitField
-    private final static Logger logger = LoggerFactory.getLogger(ZWaveThermostatModeCommandClass.class);
+    private static final Logger logger = LoggerFactory.getLogger(ZWaveThermostatModeCommandClass.class);
 
     private static final byte THERMOSTAT_MODE_SET = 0x1;
     private static final byte THERMOSTAT_MODE_GET = 0x2;
@@ -88,46 +78,6 @@
         return 2;
     }
 
-<<<<<<< HEAD
-    /**
-     * {@inheritDoc}
-     *
-     * @throws ZWaveSerialMessageException
-     */
-    @Override
-    public void handleApplicationCommandRequest(SerialMessage serialMessage, int offset, int endpoint)
-            throws ZWaveSerialMessageException {
-        logger.debug("NODE {}: Received Thermostat Mode Request", this.getNode().getNodeId());
-        int command = serialMessage.getMessagePayloadByte(offset);
-        switch (command) {
-            case THERMOSTAT_MODE_SET:
-                processThermostatModeReport(serialMessage, offset, endpoint);
-                break;
-            case THERMOSTAT_MODE_SUPPORTED_REPORT:
-                logger.debug("NODE {}: Process Thermostat Supported Mode Report", this.getNode().getNodeId());
-
-                int payloadLength = serialMessage.getMessagePayload().length;
-
-                for (int i = offset + 1; i < payloadLength; ++i) {
-                    int bitMask = serialMessage.getMessagePayloadByte(i);
-                    for (int bit = 0; bit < 8; ++bit) {
-                        if ((bitMask & (1 << bit)) == 0) {
-                            continue;
-                        }
-
-                        int index = ((i - (offset + 1)) * 8) + bit;
-
-                        // (n)th bit is set. n is the index for the mode type enumeration.
-                        ModeType modeTypeToAdd = ModeType.getModeType(index);
-                        if (modeTypeToAdd != null) {
-                            this.modeTypes.add(modeTypeToAdd);
-                            logger.debug("NODE {}: Added mode type {} ({})", this.getNode().getNodeId(),
-                                    modeTypeToAdd.getLabel(), index);
-                        } else {
-                            logger.warn("NODE {}: Unknown mode type {}", this.getNode().getNodeId(), index);
-                        }
-                    }
-=======
     @ZWaveResponseHandler(id = THERMOSTAT_MODE_SUPPORTED_REPORT, name = "THERMOSTAT_MODE_SUPPORTED_REPORT")
     public void handleThermostatFanStateReport(ZWaveCommandClassPayload payload, int endpoint) {
         int payloadLength = payload.getPayloadLength();
@@ -137,7 +87,6 @@
             for (int bit = 0; bit < 8; ++bit) {
                 if ((bitMask & (1 << bit)) == 0) {
                     continue;
->>>>>>> 9171aae1
                 }
 
                 int index = ((i - 2) * 8) + bit;
@@ -174,7 +123,7 @@
         ModeType modeType = ModeType.getModeType(value);
 
         if (modeType == null) {
-            logger.debug("NODE {}: Unknown Mode Type = {}, ignoring report.", this.getNode().getNodeId(), value);
+            logger.error("NODE {}: Unknown Mode Type = {}, ignoring report.", this.getNode().getNodeId(), value);
             return;
         }
 
@@ -257,11 +206,7 @@
         }
 
         if (!modeTypes.contains(ModeType.getModeType(value))) {
-<<<<<<< HEAD
-            logger.debug("NODE {}: Unsupported mode type {}", this.getNode().getNodeId(), value);
-=======
             logger.error("NODE {}: Unsupported mode type {}", getNode().getNodeId(), value);
->>>>>>> 9171aae1
             return null;
         }
 
@@ -294,11 +239,7 @@
         HEAT_ECON(11, "Heat Econ"),
         COOL_ECON(12, "Cool Econ"),
         AWAY(13, "Away"),
-<<<<<<< HEAD
-        FULL_POWER(15, "Full power"),
-=======
         FULL_POWER(15, "Full Power"),
->>>>>>> 9171aae1
         MANUAL(31, "Manual");
 
         /**
