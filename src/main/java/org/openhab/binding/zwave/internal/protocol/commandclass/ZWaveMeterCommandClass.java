--- conflicted
+++ resolved
@@ -44,7 +44,7 @@
         implements ZWaveCommandClassInitialization, ZWaveCommandClassDynamicState {
 
     @XStreamOmitField
-    private final static Logger logger = LoggerFactory.getLogger(ZWaveMeterCommandClass.class);
+    private static final Logger logger = LoggerFactory.getLogger(ZWaveMeterCommandClass.class);
     private static final int MAX_SUPPORTED_VERSION = 3;
 
     // Version 1
@@ -89,35 +89,6 @@
         return CommandClass.COMMAND_CLASS_METER;
     }
 
-<<<<<<< HEAD
-    /**
-     * {@inheritDoc}
-     *
-     * @throws ZWaveSerialMessageException
-     */
-    @Override
-    public void handleApplicationCommandRequest(SerialMessage serialMessage, int offset, int endpoint)
-            throws ZWaveSerialMessageException {
-        logger.debug("NODE {}: Received METER command V{}", getNode().getNodeId(), getVersion());
-        int command = serialMessage.getMessagePayloadByte(offset);
-        MeterScale scale;
-        int meterTypeIndex;
-
-        switch (command) {
-            case METER_REPORT:
-                // Sanity check
-                if (serialMessage.getMessagePayload().length < offset + 3) {
-                    logger.debug("NODE {}: Meter Report: Buffer too short: length={}, required={}",
-                            getNode().getNodeId(), serialMessage.getMessagePayload().length, offset + 3);
-                    return;
-                }
-
-                meterTypeIndex = serialMessage.getMessagePayloadByte(offset + 1) & 0x1F;
-                if (meterTypeIndex >= MeterType.values().length) {
-                    logger.warn("NODE {}: Invalid meter type {}", getNode().getNodeId(), meterTypeIndex);
-                    return;
-                }
-=======
     @ZWaveResponseHandler(id = METER_REPORT, name = "METER_REPORT")
     public void handleMeterReport(ZWaveCommandClassPayload payload, int endpoint) {
         // Sanity check
@@ -126,7 +97,6 @@
                     payload.getPayloadLength(), 4);
             return;
         }
->>>>>>> 9171aae1
 
         int meterTypeIndex = payload.getPayloadByte(2) & 0x1F;
         if (meterTypeIndex >= MeterType.values().length) {
@@ -151,25 +121,10 @@
             return;
         }
 
-<<<<<<< HEAD
-                try {
-                    BigDecimal value = extractValue(serialMessage.getMessagePayload(), offset + 2);
-                    logger.debug("NODE {}: Meter: Type={}({}), Scale={}({}), Value={}", getNode().getNodeId(),
-                            meterType.getLabel(), meterTypeIndex, scale.getUnit(), scale.getScale(), value);
-
-                    ZWaveMeterValueEvent event = new ZWaveMeterValueEvent(getNode().getNodeId(), endpoint, meterType,
-                            scale, value);
-                    getController().notifyEventListeners(event);
-                } catch (NumberFormatException e) {
-                    logger.debug("NODE {}: Meter Value Error {}", getNode().getNodeId(), e);
-                    return;
-                }
-=======
         // add scale to the list of supported scales.
         if (!meterScales.contains(scale)) {
             meterScales.add(scale);
         }
->>>>>>> 9171aae1
 
         try {
             BigDecimal value = extractValue(payload, 3);
