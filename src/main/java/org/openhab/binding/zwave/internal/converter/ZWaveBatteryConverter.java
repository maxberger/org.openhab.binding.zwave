/**
 * Copyright (c) 2010-2018 by the respective copyright holders.
 * All rights reserved. This program and the accompanying materials
 * are made available under the terms of the Eclipse Public License v1.0
 * which accompanies this distribution, and is available at
 * http://www.eclipse.org/legal/epl-v10.html
 */
package org.openhab.binding.zwave.internal.converter;

import java.util.ArrayList;
import java.util.List;

import org.eclipse.smarthome.core.library.types.DecimalType;
import org.eclipse.smarthome.core.types.State;
import org.openhab.binding.zwave.handler.ZWaveControllerHandler;
import org.openhab.binding.zwave.handler.ZWaveThingChannel;
import org.openhab.binding.zwave.internal.protocol.ZWaveNode;
import org.openhab.binding.zwave.internal.protocol.commandclass.ZWaveBatteryCommandClass;
import org.openhab.binding.zwave.internal.protocol.commandclass.ZWaveCommandClass;
import org.openhab.binding.zwave.internal.protocol.event.ZWaveCommandClassValueEvent;
import org.openhab.binding.zwave.internal.protocol.transaction.ZWaveCommandClassTransactionPayload;
import org.slf4j.Logger;
import org.slf4j.LoggerFactory;

/***
 * ZWaveBatteryConverter class. Converter for communication with the {@link ZWaveBatteryCommandClass}. Implements
 * polling of the battery status and receiving of battery events.
 *
 * @author Chris Jackson
 * @author Jan-Willem Spuij - OH1 implementation
 */
public class ZWaveBatteryConverter extends ZWaveCommandClassConverter {

<<<<<<< HEAD
    private final static Logger logger = LoggerFactory.getLogger(ZWaveBatteryConverter.class);
=======
    private final Logger logger = LoggerFactory.getLogger(ZWaveBatteryConverter.class);
>>>>>>> 9171aae1
    private static final int REFRESH_INTERVAL = 3600; // refresh interval in seconds for the battery level;

    /**
     * Constructor. Creates a new instance of the {@link ZWaveBatteryConverter} class.
     *
     */
    public ZWaveBatteryConverter(ZWaveControllerHandler controller) {
        super(controller);
    }

    @Override
    public List<ZWaveCommandClassTransactionPayload> executeRefresh(ZWaveThingChannel channel, ZWaveNode node) {
        ZWaveBatteryCommandClass commandClass = (ZWaveBatteryCommandClass) node
                .resolveCommandClass(ZWaveCommandClass.CommandClass.COMMAND_CLASS_BATTERY, channel.getEndpoint());
        if (commandClass == null) {
            return null;
        }

        logger.debug("NODE {}: Generating poll message for {} endpoint {}", node.getNodeId(),
                commandClass.getCommandClass(), channel.getEndpoint());
        ZWaveCommandClassTransactionPayload transaction = node.encapsulate(commandClass.getValueMessage(),
                channel.getEndpoint());
        List<ZWaveCommandClassTransactionPayload> response = new ArrayList<ZWaveCommandClassTransactionPayload>(1);
        response.add(transaction);
        return response;
    }

    @Override
    public State handleEvent(ZWaveThingChannel channel, ZWaveCommandClassValueEvent event) {
        Integer value = (Integer) event.getValue();
<<<<<<< HEAD
        if (value < 0) {
            value = 0;
        } else if (value > 100) {
            value = 100;
=======
        if (value > 100) {
            value = 100;
        } else if (value < 0) {
            value = 0;
>>>>>>> 9171aae1
        }
        return new DecimalType(value);
    }

    @Override
    public int getRefreshInterval() {
        return REFRESH_INTERVAL;
    }

}<|MERGE_RESOLUTION|>--- conflicted
+++ resolved
@@ -31,11 +31,7 @@
  */
 public class ZWaveBatteryConverter extends ZWaveCommandClassConverter {
 
-<<<<<<< HEAD
-    private final static Logger logger = LoggerFactory.getLogger(ZWaveBatteryConverter.class);
-=======
     private final Logger logger = LoggerFactory.getLogger(ZWaveBatteryConverter.class);
->>>>>>> 9171aae1
     private static final int REFRESH_INTERVAL = 3600; // refresh interval in seconds for the battery level;
 
     /**
@@ -66,17 +62,10 @@
     @Override
     public State handleEvent(ZWaveThingChannel channel, ZWaveCommandClassValueEvent event) {
         Integer value = (Integer) event.getValue();
-<<<<<<< HEAD
-        if (value < 0) {
-            value = 0;
-        } else if (value > 100) {
-            value = 100;
-=======
         if (value > 100) {
             value = 100;
         } else if (value < 0) {
             value = 0;
->>>>>>> 9171aae1
         }
         return new DecimalType(value);
     }
