/**
 * Copyright (c) 2010-2018 by the respective copyright holders.
 * All rights reserved. This program and the accompanying materials
 * are made available under the terms of the Eclipse Public License v1.0
 * which accompanies this distribution, and is available at
 * http://www.eclipse.org/legal/epl-v10.html
 */
package org.openhab.binding.zwave.internal.protocol.commandclass;

import java.util.HashMap;
import java.util.Map;

import org.openhab.binding.zwave.internal.protocol.ZWaveCommandClassPayload;
import org.openhab.binding.zwave.internal.protocol.ZWaveController;
import org.openhab.binding.zwave.internal.protocol.ZWaveEndpoint;
import org.openhab.binding.zwave.internal.protocol.ZWaveNode;
import org.openhab.binding.zwave.internal.protocol.ZWaveTransaction.TransactionPriority;
import org.openhab.binding.zwave.internal.protocol.transaction.ZWaveCommandClassTransactionPayload;
import org.openhab.binding.zwave.internal.protocol.transaction.ZWaveCommandClassTransactionPayloadBuilder;
import org.slf4j.Logger;
import org.slf4j.LoggerFactory;

import com.thoughtworks.xstream.annotations.XStreamAlias;
import com.thoughtworks.xstream.annotations.XStreamOmitField;

/**
 * Handles the Version command class. The Version Command Class is used to obtain the library type, the protocol version
 * used by the node, the individual command class versions used by the node and the vendor specific application version
 * from a device.
 *
 * @author Chris Jackson
 * @author Jan-Willem Spuij
 */
@XStreamAlias("COMMAND_CLASS_VERSION")
public class ZWaveVersionCommandClass extends ZWaveCommandClass {

    @XStreamOmitField
    private final static Logger logger = LoggerFactory.getLogger(ZWaveVersionCommandClass.class);
    private static final int MAX_SUPPORTED_VERSION = 2;

    public static final int VERSION_GET = 0x11;
    public static final int VERSION_REPORT = 0x12;
    public static final int VERSION_COMMAND_CLASS_GET = 0x13;
    public static final int VERSION_COMMAND_CLASS_REPORT = 0x14;

    private LibraryType libraryType = LibraryType.LIB_UNKNOWN;
    private String protocolVersion;
    private String applicationVersion;
    private Integer hardwareVersion;

    /**
     * Creates a new instance of the ZWaveVersionCommandClass class.
     *
     * @param node the node this command class belongs to
     * @param controller the controller to use
     * @param endpoint the endpoint this Command class belongs to
     */
    public ZWaveVersionCommandClass(ZWaveNode node, ZWaveController controller, ZWaveEndpoint endpoint) {
        super(node, controller, endpoint);
        versionMax = MAX_SUPPORTED_VERSION;
    }

    @Override
    public CommandClass getCommandClass() {
        return CommandClass.COMMAND_CLASS_VERSION;
    }

<<<<<<< HEAD
    /**
     * {@inheritDoc}
     *
     * @throws ZWaveSerialMessageException
     */
    @Override
    public void handleApplicationCommandRequest(SerialMessage serialMessage, int offset, int endpoint)
            throws ZWaveSerialMessageException {
        logger.debug("NODE {}: Received COMMAND_CLASS_VERSION command V{}", getNode().getNodeId(), getVersion());
        int command = serialMessage.getMessagePayloadByte(offset);
        switch (command) {
            case VERSION_REPORT:
                logger.debug("NODE {}: Process Version Report", getNode().getNodeId());
                libraryType = LibraryType.getLibraryType(serialMessage.getMessagePayloadByte(offset + 1));
                protocolVersion = Integer.toString(serialMessage.getMessagePayloadByte(offset + 2)) + "."
                        + Integer.toString(serialMessage.getMessagePayloadByte(offset + 3));
                applicationVersion = Integer.toString(serialMessage.getMessagePayloadByte(offset + 4)) + "."
                        + Integer.toString(serialMessage.getMessagePayloadByte(offset + 5));

                logger.debug("NODE {}: Library Type        = {} ({})", getNode().getNodeId(), libraryType.key,
                        libraryType.label);
                logger.debug("NODE {}: Protocol Version    = {}", getNode().getNodeId(), protocolVersion);
                logger.debug("NODE {}: Application Version = {}", getNode().getNodeId(), applicationVersion);

                if (serialMessage.getMessagePayload().length > (offset + 6)) {
                    // Version 2 includes hardware version, as well as additional versions for other processors
                    // The version 1 and version 2 requests are the same. We differentiate using the length since we may
                    // not have request the version of the VERSION command class at this point.
                    hardwareVersion = serialMessage.getMessagePayloadByte(offset + 6);
                    logger.debug("NODE {}: Hardware Version     = {}", getNode().getNodeId(), hardwareVersion);
                }
                break;
            case VERSION_COMMAND_CLASS_REPORT:
                logger.debug("NODE {}: Process Version Command Class Report", getNode().getNodeId());
                int commandClassCode = serialMessage.getMessagePayloadByte(offset + 1);
                int commandClassVersion = serialMessage.getMessagePayloadByte(offset + 2);

                CommandClass commandClass = CommandClass.getCommandClass(commandClassCode);
                if (commandClass == null) {
                    logger.debug(String.format("NODE %d: Unsupported command class 0x%02x", getNode().getNodeId(),
                            commandClassCode));
                    return;
                }

                logger.debug("NODE {}: Requested Command Class = {}, Version = {}", getNode().getNodeId(),
                        commandClass.getLabel(), commandClassVersion);

                // The version is set on the command class for this node. By updating the version, extra functionality
                // is unlocked in the command class.
                // The messages are backwards compatible, so it's not a problem that there is a slight delay when the
                // command class version is queried on the node.
                ZWaveCommandClass zwaveCommandClass = getNode().getCommandClass(commandClass);
                if (zwaveCommandClass == null) {
                    logger.debug(String.format("NODE %d: Unsupported command class %s (0x%02x)", getNode().getNodeId(),
                            commandClass.getLabel(), commandClassCode));
                    return;
                }

                // If the device reports version 0, it means it doesn't support this command class!
                if (commandClassVersion == 0) {
                    logger.info("NODE {}: Command Class {} has version 0!", getNode().getNodeId(),
                            commandClass.getLabel());

                    // Do not remove mandatory generic command classes.
                    for (CommandClass mandatoryCommandClass : getNode().getDeviceClass().getGenericDeviceClass()
                            .getMandatoryCommandClasses()) {
                        if (mandatoryCommandClass == commandClass) {
                            commandClassVersion = 1;
                            break;
                        }
                    }

                    // Do not remove mandatory specific command classes.
                    if (commandClassVersion == 0) {
                        for (CommandClass mandatoryCommandClass : getNode().getDeviceClass().getSpecificDeviceClass()
                                .getMandatoryCommandClasses()) {
                            if (mandatoryCommandClass == commandClass) {
                                commandClassVersion = 1;
                                break;
                            }
                        }
                    }

                    // Remove other command classes.
                    if (commandClassVersion == 0) {
                        getNode().removeCommandClass(commandClass);
                        logger.debug("NODE {}: Removed Command Class {}", getNode().getNodeId(),
                                commandClass.getLabel());
                        return;
                    }
                }

                zwaveCommandClass.setVersion(commandClassVersion);
                break;
            default:
                logger.warn(String.format("Unsupported Command 0x%02X for command class %s (0x%02X).", command,
                        getCommandClass().getLabel(), getCommandClass().getKey()));
=======
    @ZWaveResponseHandler(id = VERSION_REPORT, name = "VERSION_REPORT")
    public void handleVersionReport(ZWaveCommandClassPayload payload, int endpoint) {
        logger.debug("NODE {}: Process Version Report", getNode().getNodeId());
        libraryType = LibraryType.getLibraryType(payload.getPayloadByte(2));
        protocolVersion = Integer.toString(payload.getPayloadByte(3)) + "."
                + Integer.toString(payload.getPayloadByte(4));
        applicationVersion = Integer.toString(payload.getPayloadByte(5)) + "."
                + Integer.toString(payload.getPayloadByte(6));

        logger.debug("NODE {}: Library Type        = {} ({})", getNode().getNodeId(), libraryType.key,
                libraryType.label);
        logger.debug("NODE {}: Protocol Version    = {}", getNode().getNodeId(), protocolVersion);
        logger.debug("NODE {}: Application Version = {}", getNode().getNodeId(), applicationVersion);

        if (payload.getPayloadLength() > 8) {
            // Version 2 includes hardware version, as well as additional versions for other processors
            // The version 1 and version 2 requests are the same. We differentiate using the length since we may
            // not have request the version of the VERSION command class at this point.
            hardwareVersion = payload.getPayloadByte(7);
            logger.debug("NODE {}: Hardware Version     = {}", getNode().getNodeId(), hardwareVersion);
>>>>>>> 9171aae1
        }
    }

    @ZWaveResponseHandler(id = VERSION_COMMAND_CLASS_REPORT, name = "VERSION_COMMAND_CLASS_REPORT")
    public void handleVersionCommandClassReport(ZWaveCommandClassPayload payload, int endpoint) {
        logger.debug("NODE {}: Process Version Command Class Report", getNode().getNodeId());
        int commandClassCode = payload.getPayloadByte(2);
        int commandClassVersion = payload.getPayloadByte(3);

        CommandClass commandClass = CommandClass.getCommandClass(commandClassCode);
        if (commandClass == null) {
            logger.error("NODE {}: Unsupported command class 0x{}", getNode().getNodeId(),
                    Integer.toHexString(commandClassCode));
            return;
        }

        logger.debug("NODE {}: Requested Command Class = {}, Version = {}", getNode().getNodeId(), commandClass,
                commandClassVersion);

        // The version is set on the command class for this node. By updating the version, extra functionality
        // is unlocked in the command class.
        // The messages are backwards compatible, so it's not a problem that there is a slight delay when the
        // command class version is queried on the node.
        ZWaveCommandClass zwaveCommandClass = getNode().getCommandClass(commandClass);
        if (zwaveCommandClass == null) {
            logger.error("NODE {}: Unsupported command class {} (0x{})", getNode().getNodeId(), commandClass,
                    Integer.toHexString(commandClassCode));
            return;
        }

        // If the device reports version 0, it means it doesn't support this command class!
        if (commandClassVersion == 0) {
            logger.info("NODE {}: Command Class {} has version 0!", getNode().getNodeId(), commandClass);

            // Remove other command classes.
            if (commandClassVersion == 0) {
                getNode().removeCommandClass(commandClass);
                logger.debug("NODE {}: Removed Command Class {}", getNode().getNodeId(), commandClass);
                return;
            }
        }

        zwaveCommandClass.setVersion(commandClassVersion);
    }

    /**
     * Gets a SerialMessage with the VERSION_GET command
     *
     * @return the serial message
     */
    public ZWaveCommandClassTransactionPayload getVersionMessage() {
        logger.debug("NODE {}: Creating new message for command VERSION_GET", getNode().getNodeId());

        return new ZWaveCommandClassTransactionPayloadBuilder(getNode().getNodeId(), getCommandClass(), VERSION_GET)
                .withPriority(TransactionPriority.Config).withExpectedResponseCommand(VERSION_REPORT).build();
    }

    /**
     * Gets a SerialMessage with the VERSION COMMAND CLASS GET command.
     * This version is used to differentiate between multiple versions of a command
     * and to enable extra functionality.
     *
     * @param commandClass The command class to get the version for.
     * @return the serial message
     */
    public ZWaveCommandClassTransactionPayload getCommandClassVersionMessage(CommandClass commandClass) {
        logger.debug("NODE {}: Creating new message for application command VERSION_COMMAND_CLASS_GET command class {}",
                this.getNode().getNodeId(), commandClass);

        return new ZWaveCommandClassTransactionPayloadBuilder(getNode().getNodeId(), getCommandClass(),
                VERSION_COMMAND_CLASS_GET).withPayload(commandClass.getKey()).withPriority(TransactionPriority.Config)
                        .withExpectedResponseCommand(VERSION_COMMAND_CLASS_REPORT).build();
    }

    /**
     * Check the version of a command class by sending a VERSION_COMMAND_CLASS_GET message to the node.
     *
     * @param commandClass the command class to check the version for.
     * @return serial message to be sent
     */
    public ZWaveCommandClassTransactionPayload checkVersion(ZWaveCommandClass commandClass) {
        ZWaveVersionCommandClass versionCommandClass = (ZWaveVersionCommandClass) this.getNode()
                .getCommandClass(CommandClass.COMMAND_CLASS_VERSION);

        if (versionCommandClass == null) {
            logger.debug(
                    "NODE {}: Version command class not supported,"
                            + "reverting to version 1 for command class {} (0x{})",
                    getNode().getNodeId(), commandClass.getCommandClass(),
                    Integer.toHexString(commandClass.getCommandClass().getKey()));
            return null;
        }

        return versionCommandClass.getCommandClassVersionMessage(commandClass.getCommandClass());
    };

    /**
     * Returns the current ZWave library type
     */
    public LibraryType getLibraryType() {
        return libraryType;
    }

    /**
     * Returns the version of the protocol used by the device
     *
     * @return Protocol version as double (version . subversion)
     */
    public String getProtocolVersion() {
        return protocolVersion;
    }

    /**
     * Returns the version of the firmware used by the device
     *
     * @return Application version as double (version . subversion)
     */
    public String getApplicationVersion() {
        return applicationVersion;
    }

    public enum LibraryType {
        LIB_UNKNOWN(0, "Unknown"),
        LIB_CONTROLLER_STATIC(1, "Static Controller"),
        LIB_CONTROLLER(2, "Controller"),
        LIB_SLAVE_ENHANCED(3, "Slave Enhanced"),
        LIB_SLAVE(4, "Slave"),
        LIB_INSTALLER(5, "Installer"),
        LIB_SLAVE_ROUTING(6, "Routing Slave"),
        LIB_CONTROLLER_BRIDGE(7, "Bridge Controller"),
        LIB_TEST(8, "Test"),
        LIB_AV_REMOTE(10, "AV Remote"),
        LIB_AV_DEVICE(11, "AV Device");

        /**
         * A mapping between the integer code and its corresponding Library type
         * to facilitate lookup by code.
         */
        private static Map<Integer, LibraryType> libraryMapping;

        private int key;
        private String label;

        private LibraryType(int key, String label) {
            this.key = key;
            this.label = label;
        }

        private static void initMapping() {
            libraryMapping = new HashMap<Integer, LibraryType>();
            for (LibraryType s : values()) {
                libraryMapping.put(s.key, s);
            }
        }

        /**
         * Lookup function based on the sensor type code.
         * Returns null if the code does not exist.
         *
         * @param i the code to lookup
         * @return enumeration value of the sensor type.
         */
        public static LibraryType getLibraryType(int i) {
            if (libraryMapping == null) {
                initMapping();
            }

            if (libraryMapping.get(i) == null) {
                return LIB_UNKNOWN;
            }

            return libraryMapping.get(i);
        }

        /**
         * @return the key
         */
        public int getKey() {
            return key;
        }

        /**
         * @return the label
         */
        public String getLabel() {
            return label;
        }
    }
}<|MERGE_RESOLUTION|>--- conflicted
+++ resolved
@@ -35,7 +35,7 @@
 public class ZWaveVersionCommandClass extends ZWaveCommandClass {
 
     @XStreamOmitField
-    private final static Logger logger = LoggerFactory.getLogger(ZWaveVersionCommandClass.class);
+    private static final Logger logger = LoggerFactory.getLogger(ZWaveVersionCommandClass.class);
     private static final int MAX_SUPPORTED_VERSION = 2;
 
     public static final int VERSION_GET = 0x11;
@@ -65,105 +65,6 @@
         return CommandClass.COMMAND_CLASS_VERSION;
     }
 
-<<<<<<< HEAD
-    /**
-     * {@inheritDoc}
-     *
-     * @throws ZWaveSerialMessageException
-     */
-    @Override
-    public void handleApplicationCommandRequest(SerialMessage serialMessage, int offset, int endpoint)
-            throws ZWaveSerialMessageException {
-        logger.debug("NODE {}: Received COMMAND_CLASS_VERSION command V{}", getNode().getNodeId(), getVersion());
-        int command = serialMessage.getMessagePayloadByte(offset);
-        switch (command) {
-            case VERSION_REPORT:
-                logger.debug("NODE {}: Process Version Report", getNode().getNodeId());
-                libraryType = LibraryType.getLibraryType(serialMessage.getMessagePayloadByte(offset + 1));
-                protocolVersion = Integer.toString(serialMessage.getMessagePayloadByte(offset + 2)) + "."
-                        + Integer.toString(serialMessage.getMessagePayloadByte(offset + 3));
-                applicationVersion = Integer.toString(serialMessage.getMessagePayloadByte(offset + 4)) + "."
-                        + Integer.toString(serialMessage.getMessagePayloadByte(offset + 5));
-
-                logger.debug("NODE {}: Library Type        = {} ({})", getNode().getNodeId(), libraryType.key,
-                        libraryType.label);
-                logger.debug("NODE {}: Protocol Version    = {}", getNode().getNodeId(), protocolVersion);
-                logger.debug("NODE {}: Application Version = {}", getNode().getNodeId(), applicationVersion);
-
-                if (serialMessage.getMessagePayload().length > (offset + 6)) {
-                    // Version 2 includes hardware version, as well as additional versions for other processors
-                    // The version 1 and version 2 requests are the same. We differentiate using the length since we may
-                    // not have request the version of the VERSION command class at this point.
-                    hardwareVersion = serialMessage.getMessagePayloadByte(offset + 6);
-                    logger.debug("NODE {}: Hardware Version     = {}", getNode().getNodeId(), hardwareVersion);
-                }
-                break;
-            case VERSION_COMMAND_CLASS_REPORT:
-                logger.debug("NODE {}: Process Version Command Class Report", getNode().getNodeId());
-                int commandClassCode = serialMessage.getMessagePayloadByte(offset + 1);
-                int commandClassVersion = serialMessage.getMessagePayloadByte(offset + 2);
-
-                CommandClass commandClass = CommandClass.getCommandClass(commandClassCode);
-                if (commandClass == null) {
-                    logger.debug(String.format("NODE %d: Unsupported command class 0x%02x", getNode().getNodeId(),
-                            commandClassCode));
-                    return;
-                }
-
-                logger.debug("NODE {}: Requested Command Class = {}, Version = {}", getNode().getNodeId(),
-                        commandClass.getLabel(), commandClassVersion);
-
-                // The version is set on the command class for this node. By updating the version, extra functionality
-                // is unlocked in the command class.
-                // The messages are backwards compatible, so it's not a problem that there is a slight delay when the
-                // command class version is queried on the node.
-                ZWaveCommandClass zwaveCommandClass = getNode().getCommandClass(commandClass);
-                if (zwaveCommandClass == null) {
-                    logger.debug(String.format("NODE %d: Unsupported command class %s (0x%02x)", getNode().getNodeId(),
-                            commandClass.getLabel(), commandClassCode));
-                    return;
-                }
-
-                // If the device reports version 0, it means it doesn't support this command class!
-                if (commandClassVersion == 0) {
-                    logger.info("NODE {}: Command Class {} has version 0!", getNode().getNodeId(),
-                            commandClass.getLabel());
-
-                    // Do not remove mandatory generic command classes.
-                    for (CommandClass mandatoryCommandClass : getNode().getDeviceClass().getGenericDeviceClass()
-                            .getMandatoryCommandClasses()) {
-                        if (mandatoryCommandClass == commandClass) {
-                            commandClassVersion = 1;
-                            break;
-                        }
-                    }
-
-                    // Do not remove mandatory specific command classes.
-                    if (commandClassVersion == 0) {
-                        for (CommandClass mandatoryCommandClass : getNode().getDeviceClass().getSpecificDeviceClass()
-                                .getMandatoryCommandClasses()) {
-                            if (mandatoryCommandClass == commandClass) {
-                                commandClassVersion = 1;
-                                break;
-                            }
-                        }
-                    }
-
-                    // Remove other command classes.
-                    if (commandClassVersion == 0) {
-                        getNode().removeCommandClass(commandClass);
-                        logger.debug("NODE {}: Removed Command Class {}", getNode().getNodeId(),
-                                commandClass.getLabel());
-                        return;
-                    }
-                }
-
-                zwaveCommandClass.setVersion(commandClassVersion);
-                break;
-            default:
-                logger.warn(String.format("Unsupported Command 0x%02X for command class %s (0x%02X).", command,
-                        getCommandClass().getLabel(), getCommandClass().getKey()));
-=======
     @ZWaveResponseHandler(id = VERSION_REPORT, name = "VERSION_REPORT")
     public void handleVersionReport(ZWaveCommandClassPayload payload, int endpoint) {
         logger.debug("NODE {}: Process Version Report", getNode().getNodeId());
@@ -184,7 +85,6 @@
             // not have request the version of the VERSION command class at this point.
             hardwareVersion = payload.getPayloadByte(7);
             logger.debug("NODE {}: Hardware Version     = {}", getNode().getNodeId(), hardwareVersion);
->>>>>>> 9171aae1
         }
     }
 
