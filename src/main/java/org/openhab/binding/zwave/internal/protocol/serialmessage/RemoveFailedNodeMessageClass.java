--- conflicted
+++ resolved
@@ -26,11 +26,7 @@
  * @author Chris Jackson
  */
 public class RemoveFailedNodeMessageClass extends ZWaveCommandProcessor {
-<<<<<<< HEAD
-    private final static Logger logger = LoggerFactory.getLogger(RemoveFailedNodeMessageClass.class);
-=======
     private final Logger logger = LoggerFactory.getLogger(RemoveFailedNodeMessageClass.class);
->>>>>>> 9171aae1
 
     private final int FAILED_NODE_REMOVE_STARTED = 0x00;
     private final int FAILED_NODE_NOT_PRIMARY_CONTROLLER = 0x02;
@@ -80,57 +76,32 @@
                 logger.debug("NODE {}: Remove failed node successfully placed on stack.", nodeId);
                 break;
             case FAILED_NODE_NOT_PRIMARY_CONTROLLER:
-<<<<<<< HEAD
-                logger.debug("NODE {}: Remove failed node failed as not Primary Controller for node!", nodeId);
-                transactionComplete = true;
-=======
                 logger.error("NODE {}: Remove failed node failed as not Primary Controller for node!", nodeId);
->>>>>>> 9171aae1
                 report = Report.FAILED_NODE_NOT_PRIMARY_CONTROLLER;
                 transaction.setTransactionCanceled();
                 break;
             case FAILED_NODE_NO_CALLBACK_FUNCTION:
-<<<<<<< HEAD
-                logger.debug("NODE {}: Remove failed node failed as no callback function!", nodeId);
-                transactionComplete = true;
-=======
                 logger.error("NODE {}: Remove failed node failed as no callback function!", nodeId);
->>>>>>> 9171aae1
                 report = Report.FAILED_NODE_NO_CALLBACK_FUNCTION;
                 transaction.setTransactionCanceled();
                 break;
             case FAILED_NODE_NOT_FOUND:
-<<<<<<< HEAD
-                logger.debug("NODE {}: Remove failed node failed as node not found", nodeId);
-                transactionComplete = true;
-=======
                 logger.error("NODE {}: Remove failed node failed as node not found", nodeId);
->>>>>>> 9171aae1
                 report = Report.FAILED_NODE_NOT_FOUND;
                 transaction.setTransactionComplete();
                 break;
             case FAILED_NODE_REMOVE_PROCESS_BUSY:
-<<<<<<< HEAD
-                logger.debug("NODE {}: Remove failed node failed as Controller Busy!", nodeId);
-                transactionComplete = true;
-=======
                 logger.error("NODE {}: Remove failed node failed as Controller Busy!", nodeId);
->>>>>>> 9171aae1
                 report = Report.FAILED_NODE_REMOVE_PROCESS_BUSY;
                 transaction.setTransactionCanceled();
                 break;
             case FAILED_NODE_REMOVE_FAIL:
-<<<<<<< HEAD
-                logger.debug("NODE {}: Remove failed node failed!", nodeId);
-                transactionComplete = true;
-=======
                 logger.error("NODE {}: Remove failed node failed!", nodeId);
->>>>>>> 9171aae1
                 report = Report.FAILED_NODE_REMOVE_FAIL;
                 transaction.setTransactionCanceled();
                 break;
             default:
-                logger.debug("NODE {}: Remove failed node not placed on stack due to error 0x{}.", nodeId,
+                logger.error("NODE {}: Remove failed node not placed on stack due to error 0x{}.", nodeId,
                         Integer.toHexString(incomingMessage.getMessagePayloadByte(0)));
                 report = Report.FAILED_NODE_UNKNOWN_FAIL;
                 transaction.setTransactionCanceled();
@@ -159,12 +130,7 @@
         Report report = null;
         switch (incomingMessage.getMessagePayloadByte(1)) {
             case FAILED_NODE_OK:
-<<<<<<< HEAD
-                logger.debug("NODE {}: Unable to remove failed node as it has not failed!", nodeId);
-                transactionComplete = true;
-=======
                 logger.error("NODE {}: Unable to remove failed node as it has not failed!", nodeId);
->>>>>>> 9171aae1
                 state = ZWaveNetworkEvent.State.Failure;
                 report = Report.FAILED_NODE_OK;
                 break;
@@ -175,17 +141,12 @@
                 report = Report.FAILED_NODE_REMOVED;
                 break;
             case FAILED_NODE_NOT_REMOVED:
-<<<<<<< HEAD
-                logger.debug("NODE {}: Unable to remove failed node!", nodeId);
-                transactionComplete = true;
-=======
                 logger.error("NODE {}: Unable to remove failed node!", nodeId);
->>>>>>> 9171aae1
                 state = ZWaveNetworkEvent.State.Failure;
                 report = Report.FAILED_NODE_NOT_REMOVED;
                 break;
             default:
-                logger.debug("NODE {}: Remove failed node failed with response 0x{}.", nodeId,
+                logger.error("NODE {}: Remove failed node failed with response 0x{}.", nodeId,
                         Integer.toHexString(incomingMessage.getMessagePayloadByte(1)));
                 state = ZWaveNetworkEvent.State.Failure;
                 report = Report.FAILED_NODE_UNKNOWN_FAIL;
