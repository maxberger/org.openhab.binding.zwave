/**
 * Copyright (c) 2010-2018 by the respective copyright holders.
 * All rights reserved. This program and the accompanying materials
 * are made available under the terms of the Eclipse Public License v1.0
 * which accompanies this distribution, and is available at
 * http://www.eclipse.org/legal/epl-v10.html
 */
package org.openhab.binding.zwave.internal.protocol.serialmessage;

import org.openhab.binding.zwave.internal.protocol.SerialMessage;
import org.openhab.binding.zwave.internal.protocol.SerialMessage.SerialMessageClass;
import org.openhab.binding.zwave.internal.protocol.ZWaveController;
import org.openhab.binding.zwave.internal.protocol.ZWaveSerialMessageException;
import org.openhab.binding.zwave.internal.protocol.ZWaveSerialPayload;
import org.openhab.binding.zwave.internal.protocol.ZWaveTransaction;
import org.openhab.binding.zwave.internal.protocol.event.ZWaveNetworkEvent;
import org.openhab.binding.zwave.internal.protocol.transaction.ZWaveTransactionMessageBuilder;
import org.slf4j.Logger;
import org.slf4j.LoggerFactory;

/**
 * This class processes a serial message from the zwave controller
 *
 * @author Chris Jackson
 */
public class RequestNetworkUpdateMessageClass extends ZWaveCommandProcessor {
<<<<<<< HEAD
    private final static Logger logger = LoggerFactory.getLogger(RequestNetworkUpdateMessageClass.class);
=======
    private final Logger logger = LoggerFactory.getLogger(RequestNetworkUpdateMessageClass.class);
>>>>>>> 9171aae1

    private final int ZW_SUC_UPDATE_DONE = 0x00;
    private final int ZW_SUC_UPDATE_ABORT = 0x01;
    private final int ZW_SUC_UPDATE_WAIT = 0x02;
    private final int ZW_SUC_UPDATE_DISABLED = 0x03;
    private final int ZW_SUC_UPDATE_OVERFLOW = 0x04;

    public ZWaveSerialPayload doRequest() {
        logger.debug("Request network update.");

        return new ZWaveTransactionMessageBuilder(SerialMessageClass.RequestNetworkUpdate).build();
    }

    @Override
    public boolean handleResponse(ZWaveController zController, ZWaveTransaction transaction,
            SerialMessage incomingMessage) throws ZWaveSerialMessageException {
        logger.debug("Got RequestNetworkUpdate response.");

        if (incomingMessage.getMessagePayloadByte(0) == 0x01) {
            logger.debug("RequestNetworkUpdate started.");
        } else {
            logger.warn("RequestNetworkUpdate not placed on stack.");
        }

        return true;
    }

    @Override
    public boolean handleRequest(ZWaveController zController, ZWaveTransaction transaction,
            SerialMessage incomingMessage) throws ZWaveSerialMessageException {

        logger.debug("Got RequestNetworkUpdate request.");
        ZWaveNetworkEvent.State state;
        switch (incomingMessage.getMessagePayloadByte(1)) {
            case ZW_SUC_UPDATE_DONE:
                // The node is working properly (removed from the failed nodes list). Replace process is stopped.
                logger.debug("Network updated.");
                state = ZWaveNetworkEvent.State.Success;
                break;
            case ZW_SUC_UPDATE_ABORT:
<<<<<<< HEAD
                logger.debug("The update process aborted because of an error.");
                transactionComplete = true;
                state = ZWaveNetworkEvent.State.Failure;
                break;
            case ZW_SUC_UPDATE_WAIT:
                logger.debug("The SUC node is busy.");
                transactionComplete = true;
                state = ZWaveNetworkEvent.State.Failure;
                break;
            case ZW_SUC_UPDATE_DISABLED:
                logger.debug("The SUC functionality is disabled.");
                transactionComplete = true;
                state = ZWaveNetworkEvent.State.Failure;
                break;
            case ZW_SUC_UPDATE_OVERFLOW:
                logger.debug("The controller requested an update after more than 64 changes.");
                transactionComplete = true;
=======
                logger.error("The update process aborted because of an error.");
                state = ZWaveNetworkEvent.State.Failure;
                break;
            case ZW_SUC_UPDATE_WAIT:
                logger.error("The SUC node is busy.");
                state = ZWaveNetworkEvent.State.Failure;
                break;
            case ZW_SUC_UPDATE_DISABLED:
                logger.error("The SUC functionality is disabled.");
                state = ZWaveNetworkEvent.State.Failure;
                break;
            case ZW_SUC_UPDATE_OVERFLOW:
                logger.error("The SUC node is busy.");
>>>>>>> 9171aae1
                state = ZWaveNetworkEvent.State.Failure;
                break;
            default:
                logger.info("The controller requested an update after more than 64 changes");
                state = ZWaveNetworkEvent.State.Failure;
                break;
        }

        zController.notifyEventListeners(new ZWaveNetworkEvent(ZWaveNetworkEvent.Type.RequestNetworkUpdate, 0, state,
                incomingMessage.getMessagePayloadByte(1)));

        return true;
    }
}<|MERGE_RESOLUTION|>--- conflicted
+++ resolved
@@ -24,11 +24,7 @@
  * @author Chris Jackson
  */
 public class RequestNetworkUpdateMessageClass extends ZWaveCommandProcessor {
-<<<<<<< HEAD
-    private final static Logger logger = LoggerFactory.getLogger(RequestNetworkUpdateMessageClass.class);
-=======
     private final Logger logger = LoggerFactory.getLogger(RequestNetworkUpdateMessageClass.class);
->>>>>>> 9171aae1
 
     private final int ZW_SUC_UPDATE_DONE = 0x00;
     private final int ZW_SUC_UPDATE_ABORT = 0x01;
@@ -69,25 +65,6 @@
                 state = ZWaveNetworkEvent.State.Success;
                 break;
             case ZW_SUC_UPDATE_ABORT:
-<<<<<<< HEAD
-                logger.debug("The update process aborted because of an error.");
-                transactionComplete = true;
-                state = ZWaveNetworkEvent.State.Failure;
-                break;
-            case ZW_SUC_UPDATE_WAIT:
-                logger.debug("The SUC node is busy.");
-                transactionComplete = true;
-                state = ZWaveNetworkEvent.State.Failure;
-                break;
-            case ZW_SUC_UPDATE_DISABLED:
-                logger.debug("The SUC functionality is disabled.");
-                transactionComplete = true;
-                state = ZWaveNetworkEvent.State.Failure;
-                break;
-            case ZW_SUC_UPDATE_OVERFLOW:
-                logger.debug("The controller requested an update after more than 64 changes.");
-                transactionComplete = true;
-=======
                 logger.error("The update process aborted because of an error.");
                 state = ZWaveNetworkEvent.State.Failure;
                 break;
@@ -101,7 +78,6 @@
                 break;
             case ZW_SUC_UPDATE_OVERFLOW:
                 logger.error("The SUC node is busy.");
->>>>>>> 9171aae1
                 state = ZWaveNetworkEvent.State.Failure;
                 break;
             default:
