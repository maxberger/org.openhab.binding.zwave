/**
 * Copyright (c) 2010-2018 by the respective copyright holders.
 * All rights reserved. This program and the accompanying materials
 * are made available under the terms of the Eclipse Public License v1.0
 * which accompanies this distribution, and is available at
 * http://www.eclipse.org/legal/epl-v10.html
 */
package org.openhab.binding.zwave.internal.converter;

import org.eclipse.smarthome.core.library.types.DecimalType;
import org.eclipse.smarthome.core.types.State;
import org.openhab.binding.zwave.handler.ZWaveControllerHandler;
import org.openhab.binding.zwave.handler.ZWaveThingChannel;
import org.openhab.binding.zwave.internal.protocol.event.ZWaveCommandClassValueEvent;

/**
 * ZWaveSceneConverter class. Converters between binding items and the Z-Wave API for scene controllers.
 *
 * @author Chris Jackson
 */
public class ZWaveSceneActivationConverter extends ZWaveCommandClassConverter {

<<<<<<< HEAD
    private final static Logger logger = LoggerFactory.getLogger(ZWaveSceneActivationConverter.class);

=======
>>>>>>> 9171aae1
    /**
     * Constructor. Creates a new instance of the {@link ZWaveConverterBase} class.
     *
     */
    public ZWaveSceneActivationConverter(ZWaveControllerHandler controller) {
        super(controller);
    }

    @Override
    public State handleEvent(ZWaveThingChannel channel, ZWaveCommandClassValueEvent event) {
        return new DecimalType((Integer) event.getValue());
    }
}<|MERGE_RESOLUTION|>--- conflicted
+++ resolved
@@ -20,11 +20,6 @@
  */
 public class ZWaveSceneActivationConverter extends ZWaveCommandClassConverter {
 
-<<<<<<< HEAD
-    private final static Logger logger = LoggerFactory.getLogger(ZWaveSceneActivationConverter.class);
-
-=======
->>>>>>> 9171aae1
     /**
      * Constructor. Creates a new instance of the {@link ZWaveConverterBase} class.
      *
