/**
 * Copyright (c) 2010-2018 by the respective copyright holders.
 * All rights reserved. This program and the accompanying materials
 * are made available under the terms of the Eclipse Public License v1.0
 * which accompanies this distribution, and is available at
 * http://www.eclipse.org/legal/epl-v10.html
 */
package org.openhab.binding.zwave.internal.protocol.serialmessage;

import org.openhab.binding.zwave.internal.protocol.SerialMessage;
import org.openhab.binding.zwave.internal.protocol.SerialMessage.SerialMessageClass;
<<<<<<< HEAD
import org.openhab.binding.zwave.internal.protocol.SerialMessage.SerialMessagePriority;
import org.openhab.binding.zwave.internal.protocol.SerialMessage.SerialMessageType;
import org.openhab.binding.zwave.internal.protocol.ZWaveController;
import org.openhab.binding.zwave.internal.protocol.ZWaveSerialMessageException;
=======
import org.openhab.binding.zwave.internal.protocol.ZWaveController;
import org.openhab.binding.zwave.internal.protocol.ZWaveSerialMessageException;
import org.openhab.binding.zwave.internal.protocol.ZWaveSerialPayload;
import org.openhab.binding.zwave.internal.protocol.ZWaveTransaction;
import org.openhab.binding.zwave.internal.protocol.transaction.ZWaveTransactionMessageBuilder;
>>>>>>> 9171aae1
import org.slf4j.Logger;
import org.slf4j.LoggerFactory;

/**
 * This class processes a serial message from the zwave controller
 *
 * @author Chris Jackson
 */
public class RequestNodeInfoMessageClass extends ZWaveCommandProcessor {
<<<<<<< HEAD
    private final static Logger logger = LoggerFactory.getLogger(RequestNodeInfoMessageClass.class);
=======
    private final Logger logger = LoggerFactory.getLogger(RequestNodeInfoMessageClass.class);
>>>>>>> 9171aae1

    public ZWaveSerialPayload doRequest(int nodeId) {
        // Create the request - note the long timeout
        return new ZWaveTransactionMessageBuilder(SerialMessageClass.RequestNodeInfo).withPayload(nodeId)
                .withExpectedResponseClass(SerialMessageClass.ApplicationUpdate).withResponseNodeId(nodeId)
                .withTimeout(25000).withRequiresData(true).build();
    }

    @Override
    public boolean handleResponse(ZWaveController zController, ZWaveTransaction transaction,
            SerialMessage incomingMessage) throws ZWaveSerialMessageException {
        logger.trace("Handle RequestNodeInfo Response");
        if (incomingMessage.getMessagePayloadByte(0) != 0x00) {
            logger.debug("Request node info successfully placed on stack.");
        } else {
<<<<<<< HEAD
            logger.debug("Request node info not placed on stack due to error.");
=======
            logger.error("Request node info not placed on stack due to error.");
            transaction.setTransactionCanceled();
>>>>>>> 9171aae1
        }

        return true;
    }
}<|MERGE_RESOLUTION|>--- conflicted
+++ resolved
@@ -9,18 +9,11 @@
 
 import org.openhab.binding.zwave.internal.protocol.SerialMessage;
 import org.openhab.binding.zwave.internal.protocol.SerialMessage.SerialMessageClass;
-<<<<<<< HEAD
-import org.openhab.binding.zwave.internal.protocol.SerialMessage.SerialMessagePriority;
-import org.openhab.binding.zwave.internal.protocol.SerialMessage.SerialMessageType;
-import org.openhab.binding.zwave.internal.protocol.ZWaveController;
-import org.openhab.binding.zwave.internal.protocol.ZWaveSerialMessageException;
-=======
 import org.openhab.binding.zwave.internal.protocol.ZWaveController;
 import org.openhab.binding.zwave.internal.protocol.ZWaveSerialMessageException;
 import org.openhab.binding.zwave.internal.protocol.ZWaveSerialPayload;
 import org.openhab.binding.zwave.internal.protocol.ZWaveTransaction;
 import org.openhab.binding.zwave.internal.protocol.transaction.ZWaveTransactionMessageBuilder;
->>>>>>> 9171aae1
 import org.slf4j.Logger;
 import org.slf4j.LoggerFactory;
 
@@ -30,11 +23,7 @@
  * @author Chris Jackson
  */
 public class RequestNodeInfoMessageClass extends ZWaveCommandProcessor {
-<<<<<<< HEAD
-    private final static Logger logger = LoggerFactory.getLogger(RequestNodeInfoMessageClass.class);
-=======
     private final Logger logger = LoggerFactory.getLogger(RequestNodeInfoMessageClass.class);
->>>>>>> 9171aae1
 
     public ZWaveSerialPayload doRequest(int nodeId) {
         // Create the request - note the long timeout
@@ -50,12 +39,8 @@
         if (incomingMessage.getMessagePayloadByte(0) != 0x00) {
             logger.debug("Request node info successfully placed on stack.");
         } else {
-<<<<<<< HEAD
-            logger.debug("Request node info not placed on stack due to error.");
-=======
             logger.error("Request node info not placed on stack due to error.");
             transaction.setTransactionCanceled();
->>>>>>> 9171aae1
         }
 
         return true;
