--- conflicted
+++ resolved
@@ -1,14 +1,11 @@
-<?xml version="1.0" encoding="UTF-8" standalone="no"?><project xmlns="http://maven.apache.org/POM/4.0.0" xmlns:xsi="http://www.w3.org/2001/XMLSchema-instance" xsi:schemaLocation="http://maven.apache.org/POM/4.0.0 http://maven.apache.org/maven-v4_0_0.xsd">
+<?xml version="1.0" encoding="UTF-8"?>
+<project xmlns="http://maven.apache.org/POM/4.0.0" xmlns:xsi="http://www.w3.org/2001/XMLSchema-instance" xsi:schemaLocation="http://maven.apache.org/POM/4.0.0 http://maven.apache.org/maven-v4_0_0.xsd">
     <modelVersion>4.0.0</modelVersion>
     <parent>
         <groupId>org.openhab</groupId>
         <artifactId>pom-tycho</artifactId>
         <version>2.4.0-SNAPSHOT</version>
-<<<<<<< HEAD
-	<relativePath/>
-=======
         <relativePath></relativePath>
->>>>>>> 9171aae1
     </parent>
 
     <groupId>org.openhab.binding</groupId>
@@ -29,11 +26,7 @@
         <url>https://github.com/openhab/org.openhab.binding.zwave</url>
         <tag>HEAD</tag>
     </scm>
-<<<<<<< HEAD
-
-=======
     
->>>>>>> 9171aae1
     <distributionManagement>
         <repository>
             <id>bintray</id>
